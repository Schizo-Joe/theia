{
  "name": "@theia/task",
  "version": "0.4.0",
  "description": "Theia - Task extension. This extension adds support for executing raw or terminal processes in the backend.",
  "dependencies": {
<<<<<<< HEAD
    "@theia/core": "^0.3.19",
    "@theia/filesystem": "^0.3.19",
    "@theia/markers": "^0.3.19",
    "@theia/process": "^0.3.19",
    "@theia/terminal": "^0.3.19",
    "@theia/xterm.js": "^0.3.19",
    "@theia/variable-resolver": "^0.3.19",
    "@theia/workspace": "^0.3.19",
=======
    "@theia/core": "^0.4.0",
    "@theia/filesystem": "^0.4.0",
    "@theia/markers": "^0.4.0",
    "@theia/process": "^0.4.0",
    "@theia/terminal": "^0.4.0",
    "@theia/variable-resolver": "^0.4.0",
    "@theia/workspace": "^0.4.0",
>>>>>>> e1b5a60f
    "jsonc-parser": "^2.0.2"
  },
  "publishConfig": {
    "access": "public"
  },
  "theiaExtensions": [
    {
      "frontend": "lib/browser/task-frontend-module",
      "backend": "lib/node/task-backend-module"
    }
  ],
  "keywords": [
    "theia-extension"
  ],
  "license": "EPL-2.0 OR GPL-2.0 WITH Classpath-exception-2.0",
  "repository": {
    "type": "git",
    "url": "https://github.com/theia-ide/theia.git"
  },
  "bugs": {
    "url": "https://github.com/theia-ide/theia/issues"
  },
  "homepage": "https://github.com/theia-ide/theia",
  "files": [
    "lib",
    "src"
  ],
  "scripts": {
    "prepare": "yarn run clean && yarn run build",
    "clean": "theiaext clean",
    "build": "theiaext build",
    "watch": "theiaext watch",
    "test": "theiaext test",
    "docs": "theiaext docs"
  },
  "devDependencies": {
    "@theia/ext-scripts": "^0.4.0"
  },
  "nyc": {
    "extends": "../../configs/nyc.json"
  }
}<|MERGE_RESOLUTION|>--- conflicted
+++ resolved
@@ -3,16 +3,6 @@
   "version": "0.4.0",
   "description": "Theia - Task extension. This extension adds support for executing raw or terminal processes in the backend.",
   "dependencies": {
-<<<<<<< HEAD
-    "@theia/core": "^0.3.19",
-    "@theia/filesystem": "^0.3.19",
-    "@theia/markers": "^0.3.19",
-    "@theia/process": "^0.3.19",
-    "@theia/terminal": "^0.3.19",
-    "@theia/xterm.js": "^0.3.19",
-    "@theia/variable-resolver": "^0.3.19",
-    "@theia/workspace": "^0.3.19",
-=======
     "@theia/core": "^0.4.0",
     "@theia/filesystem": "^0.4.0",
     "@theia/markers": "^0.4.0",
@@ -20,7 +10,6 @@
     "@theia/terminal": "^0.4.0",
     "@theia/variable-resolver": "^0.4.0",
     "@theia/workspace": "^0.4.0",
->>>>>>> e1b5a60f
     "jsonc-parser": "^2.0.2"
   },
   "publishConfig": {
